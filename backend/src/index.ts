--- conflicted
+++ resolved
@@ -310,7 +310,6 @@
   },
 });
 
-<<<<<<< HEAD
 // Alias for MCP clients expecting the spec-style name
 tools.push({
   name: "terminal.execute@v1",
@@ -332,30 +331,55 @@
       },
     },
     required: ["command"],
-=======
+  },
+});
+
 // Filesystem tools (simple, consistent names)
 // Contacts tools (Google People API)
 tools.push({
   name: "list_contacts",
   description: "List contacts (Google People API)",
-  inputSchema: { type: "object", properties: { limit: { type: "number" }, pageToken: { type: "string" } } },
+  inputSchema: {
+    type: "object",
+    properties: { limit: { type: "number" }, pageToken: { type: "string" } },
+  },
 });
 tools.push({
   name: "search_contacts",
   description: "Search contacts (Google People API)",
-  inputSchema: { type: "object", properties: { query: { type: "string" }, limit: { type: "number" } }, required: ["query"] },
-});
-tools.push({ name: "fs_health", description: "Filesystem health and roots", inputSchema: { type: "object", properties: {} } });
-tools.push({ name: "fs_roots", description: "List allowed filesystem roots", inputSchema: { type: "object", properties: {} } });
+  inputSchema: {
+    type: "object",
+    properties: { query: { type: "string" }, limit: { type: "number" } },
+    required: ["query"],
+  },
+});
+tools.push({
+  name: "fs_health",
+  description: "Filesystem health and roots",
+  inputSchema: { type: "object", properties: {} },
+});
+tools.push({
+  name: "fs_roots",
+  description: "List allowed filesystem roots",
+  inputSchema: { type: "object", properties: {} },
+});
 tools.push({
   name: "fs_exists",
   description: "Check if a path exists",
-  inputSchema: { type: "object", properties: { path: { type: "string" }, cwd: { type: "string" } }, required: ["path"] },
+  inputSchema: {
+    type: "object",
+    properties: { path: { type: "string" }, cwd: { type: "string" } },
+    required: ["path"],
+  },
 });
 tools.push({
   name: "fs_stat",
   description: "Stat a path",
-  inputSchema: { type: "object", properties: { path: { type: "string" }, cwd: { type: "string" } }, required: ["path"] },
+  inputSchema: {
+    type: "object",
+    properties: { path: { type: "string" }, cwd: { type: "string" } },
+    required: ["path"],
+  },
 });
 tools.push({
   name: "fs_dir",
@@ -375,7 +399,11 @@
 tools.push({
   name: "fs_resolve",
   description: "Resolve input path to absolute within roots",
-  inputSchema: { type: "object", properties: { path: { type: "string" }, cwd: { type: "string" } }, required: ["path"] },
+  inputSchema: {
+    type: "object",
+    properties: { path: { type: "string" }, cwd: { type: "string" } },
+    required: ["path"],
+  },
 });
 tools.push({
   name: "fs_read",
@@ -413,7 +441,11 @@
   description: "Create directory",
   inputSchema: {
     type: "object",
-    properties: { path: { type: "string" }, cwd: { type: "string" }, recursive: { type: "boolean" } },
+    properties: {
+      path: { type: "string" },
+      cwd: { type: "string" },
+      recursive: { type: "boolean" },
+    },
     required: ["path"],
   },
 });
@@ -422,24 +454,51 @@
   description: "Move/rename file or directory",
   inputSchema: {
     type: "object",
-    properties: { from: { type: "string" }, to: { type: "string" }, overwrite: { type: "boolean" }, mkdirp: { type: "boolean" }, cwd: { type: "string" } },
+    properties: {
+      from: { type: "string" },
+      to: { type: "string" },
+      overwrite: { type: "boolean" },
+      mkdirp: { type: "boolean" },
+      cwd: { type: "string" },
+    },
     required: ["from", "to"],
   },
 });
 tools.push({
   name: "fs_delete",
   description: "Delete file or directory",
-  inputSchema: { type: "object", properties: { path: { type: "string" }, cwd: { type: "string" }, recursive: { type: "boolean" } }, required: ["path"] },
+  inputSchema: {
+    type: "object",
+    properties: {
+      path: { type: "string" },
+      cwd: { type: "string" },
+      recursive: { type: "boolean" },
+    },
+    required: ["path"],
+  },
 });
 tools.push({
   name: "fs_find",
   description: "Find files under cwd (simple glob)",
-  inputSchema: { type: "object", properties: { cwd: { type: "string" }, glob: { type: "string" }, includeHidden: { type: "boolean" }, limit: { type: "number" } }, required: ["cwd"] },
+  inputSchema: {
+    type: "object",
+    properties: {
+      cwd: { type: "string" },
+      glob: { type: "string" },
+      includeHidden: { type: "boolean" },
+      limit: { type: "number" },
+    },
+    required: ["cwd"],
+  },
 });
 tools.push({
   name: "fs_complete",
   description: "Tab-complete a path-like input",
-  inputSchema: { type: "object", properties: { cwd: { type: "string" }, input: { type: "string" } }, required: ["input"] },
+  inputSchema: {
+    type: "object",
+    properties: { cwd: { type: "string" }, input: { type: "string" } },
+    required: ["input"],
+  },
 });
 
 // New: Open app tool
@@ -450,7 +509,12 @@
     type: "object",
     properties: {
       target: { type: "string", description: "App name/desktop id/path/URL", minLength: 1 },
-      action: { type: "string", enum: ["open", "focus"], description: "Whether to open or focus", default: "open" },
+      action: {
+        type: "string",
+        enum: ["open", "focus"],
+        description: "Whether to open or focus",
+        default: "open",
+      },
       hintClass: { type: "string", description: "Optional X11/WM class hint for focusing" },
     },
     required: ["target"],
@@ -460,17 +524,33 @@
 // New: Do-anything tool (computer-use loop)
 tools.push({
   name: "do_anything",
-  description: "Spawn a computer-use agent: screenshot + vision model to propose and execute actions in a loop.",
+  description:
+    "Spawn a computer-use agent: screenshot + vision model to propose and execute actions in a loop.",
   inputSchema: {
     type: "object",
     properties: {
       goal: { type: "string", description: "High-level user goal", minLength: 1 },
-      maxSteps: { type: "number", description: "Maximum steps to run", minimum: 1, maximum: 50, default: 15 },
-      dryRun: { type: "boolean", description: "If true, do not actually execute actions", default: false },
-      stepDelayMs: { type: "number", description: "Delay between steps in ms", minimum: 0, maximum: 60000, default: 250 },
+      maxSteps: {
+        type: "number",
+        description: "Maximum steps to run",
+        minimum: 1,
+        maximum: 50,
+        default: 15,
+      },
+      dryRun: {
+        type: "boolean",
+        description: "If true, do not actually execute actions",
+        default: false,
+      },
+      stepDelayMs: {
+        type: "number",
+        description: "Delay between steps in ms",
+        minimum: 0,
+        maximum: 60000,
+        default: 250,
+      },
     },
     required: ["goal"],
->>>>>>> 3158dfb0
   },
 });
 
@@ -574,10 +654,9 @@
       case "execute_terminal":
         return await wrap("execute_terminal", handleTerminalExecute)(args);
 
-<<<<<<< HEAD
       case "terminal.execute@v1":
         return await wrap("terminal.execute@v1", handleTerminalExecute)(args);
-=======
+
       // FS endpoints
       case "fs_health":
         return await wrap("fs_health", async () => handleFsHealth())(args);
@@ -617,7 +696,6 @@
         return await wrap("list_contacts", handleContactsList)(args);
       case "search_contacts":
         return await wrap("search_contacts", handleContactsSearch)(args);
->>>>>>> 3158dfb0
 
       default:
         throw new MCPError(`Unknown tool: ${name}`, "BAD_REQUEST");
