#!/usr/bin/env node

import { Server } from "@modelcontextprotocol/sdk/server/index.js";
import { StdioServerTransport } from "@modelcontextprotocol/sdk/server/stdio.js";
import {
  CallToolRequestSchema,
  ListToolsRequestSchema,
  Tool,
} from "@modelcontextprotocol/sdk/types.js";
import { config } from "dotenv";
import { randomUUID } from "crypto";
import fs from "fs";
import path from "path";

import {
  handleGmailList,
  handleGmailSearch,
  handleGmailRead,
  handleGmailSend,
} from "./handlers/gmail.js";
import { handleGitHubCreateIssue } from "./handlers/github.js";
import { handleNotionGetPage } from "./handlers/notion.js";
import { handleStatusGetJob, handleStatusListJobs } from "./handlers/status.js";
import { handleTerminalExecute } from "./handlers/terminal.js";
import { handleContactsList, handleContactsSearch } from "./handlers/contacts.js";
import { handleUiAction } from "./handlers/ui.js";
import {
  handleFsHealth,
  handleFsRoots,
  handleFsExists,
  handleFsStat,
  handleFsDir,
  handleFsResolve,
  handleFsRead,
  handleFsWrite,
  handleFsMkdir,
  handleFsMove,
  handleFsDelete,
  handleFsFind,
  handleFsComplete,
} from "./handlers/fs.js";
import { handleOpenApp } from "./handlers/open_app.js";
import { handleDoAnything } from "./handlers/do_anything.js";
import {
  handleSlackPostMessage,
  handleSlackListConversations,
  handleSlackGetHistory,
  handleSlackOpenConversation,
  handleSlackAuthTest,
} from "./handlers/slack.js";
import { logStart, logSuccess, logError, LogContext } from "./utils/logger.js";
import { MCPError } from "./utils/errors.js";

// Load environment variables
config();

// Environment configuration
const GITHUB_TOKEN = process.env.GITHUB_TOKEN;
const NOTION_TOKEN = process.env.NOTION_TOKEN;

// Server instance
const server = new Server(
  {
    name: "oasis-hub",
    version: "0.1.0",
  },
  {
    capabilities: {
      tools: {},
      resources: {},
    },
  }
);

// Tool definitions
const tools: Tool[] = [];

// Conditionally register Gmail tools
if (
  process.env.GOOGLE_APPLICATION_CREDENTIALS ||
  fs.existsSync(path.resolve(process.cwd(), "credentials.json")) ||
  fs.existsSync(path.resolve(process.cwd(), "../credentials.json")) ||
  fs.existsSync(path.resolve(process.cwd(), "../backend/credentials.json"))
) {
  // Email tools
  tools.push({
    name: "list_email",
    description: "List Gmail messages with optional filtering",
    inputSchema: {
      type: "object",
      properties: {
        limit: {
          type: "number",
          minimum: 1,
          maximum: 100,
          description: "Maximum emails to return",
          default: 20,
        },
        labelIds: {
          type: "array",
          items: { type: "string" },
          description: "Gmail label IDs to filter by",
        },
        query: { type: "string", description: "Gmail search query" },
        unreadOnly: { type: "boolean", description: "Show only unread emails", default: false },
      },
    },
  });

  tools.push({
    name: "search_email",
    description: "Search Gmail messages with advanced queries",
    inputSchema: {
      type: "object",
      properties: {
        query: {
          type: "string",
          minLength: 1,
          description: 'Gmail search query (e.g., "from:example@gmail.com subject:meeting")',
        },
        limit: {
          type: "number",
          minimum: 1,
          maximum: 100,
          description: "Maximum results to return",
          default: 20,
        },
        labelIds: {
          type: "array",
          items: { type: "string" },
          description: "Gmail label IDs to filter by",
        },
      },
      required: ["query"],
    },
  });

  tools.push({
    name: "read_email",
    description: "Fetch a single Gmail message with body and headers",
    inputSchema: {
      type: "object",
      properties: {
        messageId: { type: "string", minLength: 1, description: "Gmail message ID" },
        format: {
          type: "string",
          enum: ["full", "minimal", "raw"],
          description: "Message format (full, minimal, or raw)",
          default: "full",
        },
      },
      required: ["messageId"],
    },
  });

  tools.push({
    name: "send_email",
    description: "Send a new email via Gmail",
    inputSchema: {
      type: "object",
      properties: {
        to: {
          type: "array",
          items: { type: "string", format: "email" },
          minItems: 1,
          description: "Recipient email addresses",
        },
        cc: {
          type: "array",
          items: { type: "string", format: "email" },
          description: "CC recipient email addresses",
        },
        bcc: {
          type: "array",
          items: { type: "string", format: "email" },
          description: "BCC recipient email addresses",
        },
        subject: { type: "string", minLength: 1, description: "Email subject" },
        body: { type: "string", minLength: 1, description: "Email body content" },
        format: {
          type: "string",
          enum: ["html", "text"],
          description: "Body format",
          default: "text",
        },
      },
      required: ["to", "subject", "body"],
    },
  });
}

// Conditionally register GitHub tool
if (GITHUB_TOKEN) {
  tools.push({
    name: "create_github_issue",
    description: "Create a new issue in a GitHub repository",

    inputSchema: {
      type: "object",
      properties: {
        owner: {
          type: "string",
          description: "Repository owner/organization name",
        },
        repo: {
          type: "string",
          description: "Repository name",
        },
        title: {
          type: "string",
          description: "Issue title",
          maxLength: 256,
        },
        body: {
          type: "string",
          description: "Issue body/description (optional)",
        },
        labels: {
          type: "array",
          description: "Array of label names to apply (optional)",
          items: {
            type: "string",
          },
        },
        assignees: {
          type: "array",
          description: "Array of usernames to assign (optional)",
          items: {
            type: "string",
          },
        },
      },
      required: ["owner", "repo", "title"],
    },
  });
}

// Conditionally register Notion tool
if (NOTION_TOKEN) {
  tools.push({
    name: "get_notion_page",
    description: "Retrieve a Notion page by ID with optional children blocks",
    inputSchema: {
      type: "object",
      properties: {
        pageId: {
          type: "string",
          description: "Notion page ID (with or without dashes)",
          pattern: "^[a-f0-9]{8}-?[a-f0-9]{4}-?[a-f0-9]{4}-?[a-f0-9]{4}-?[a-f0-9]{12}$",
        },
        includeChildren: {
          type: "boolean",
          description: "Whether to include child blocks (optional, default: false)",
        },
      },
      required: ["pageId"],
    },
  });
}

// Always register status tools
// tools.push({
//   name: "get_job_status",
//   description: "Get the status of a job by ID",
//   inputSchema: {
//     type: "object",
//     properties: {
//       jobId: {
//         type: "string",
//         description: "Unique job identifier",
//       },
//     },
//     required: ["jobId"],
//   },
// });

// tools.push({
//   name: "list_jobs",
//   description: "List jobs with optional filtering",
//   inputSchema: {
//     type: "object",
//     properties: {
//       status: {
//         type: "string",
//         enum: ["pending", "running", "completed", "failed"],
//         description: "Filter by job status (optional)",
//       },
//       limit: {
//         type: "number",
//         minimum: 1,
//         maximum: 100,
//         description: "Maximum number of jobs to return (optional, default: 20)",
//       },
//     },
//   },
// });

// Terminal execution tool
tools.push({
  name: "execute_terminal",
  description: "Execute shell commands locally. Returns stdout, stderr, and exit code.",
  inputSchema: {
    type: "object",
    properties: {
      command: {
        type: "string",
        description: 'Shell command to execute (e.g., "ls -la", "echo hello")',
        minLength: 1,
        maxLength: 500,
      },
      cwd: {
        type: "string",
        description: 'Working directory for command execution (optional, defaults to "/")',
        maxLength: 200,
      },
    },
    required: ["command"],
  },
});

<<<<<<< HEAD
// Slack tools (enabled if token present)
if (process.env.SLACK_BOT_TOKEN) {
  tools.push({
    name: "slack_post_message",
    description: "Post a message to a Slack channel (by ID)",
    inputSchema: {
      type: "object",
      properties: {
        channel: { type: "string", description: "Channel ID (e.g., C...)" },
        text: { type: "string", description: "Message text" },
        thread_ts: { type: "string", description: "Optional thread ts" },
      },
      required: ["channel", "text"],
    },
  });
  tools.push({
    name: "slack_list_conversations",
    description: "List conversations visible to the bot",
    inputSchema: {
      type: "object",
      properties: {
        types: { type: "string", description: "public_channel,private_channel,im,mpim" },
        limit: { type: "number", description: "Max results (1-1000)", minimum: 1, maximum: 1000 },
        cursor: { type: "string", description: "Pagination cursor" },
      },
    },
  });
  tools.push({
    name: "slack_get_history",
    description: "Get message history for a channel",
    inputSchema: {
      type: "object",
      properties: {
        channel: { type: "string", description: "Channel ID" },
        limit: { type: "number", description: "Max results (1-1000)", minimum: 1, maximum: 1000 },
        cursor: { type: "string", description: "Pagination cursor" },
      },
      required: ["channel"],
    },
  });
  tools.push({
    name: "slack_open_conversation",
    description: "Open a DM or MPIM by user IDs (comma-separated)",
    inputSchema: {
      type: "object",
      properties: {
        users: { type: "string", description: "Comma-separated user IDs (e.g., U...,U...)" },
      },
      required: ["users"],
    },
  });
  tools.push({
    name: "slack_auth_test",
    description: "Slack auth.test (team/app identity)",
    inputSchema: { type: "object", properties: {} },
  });
}
=======
// Alias for MCP clients expecting the spec-style name
tools.push({
  name: "terminal.execute@v1",
  description:
    "Execute shell commands in a sandboxed environment. Returns stdout, stderr, and exit code.",
  inputSchema: {
    type: "object",
    properties: {
      command: {
        type: "string",
        description: 'Shell command to execute (e.g., "ls -la", "echo hello")',
        minLength: 1,
        maxLength: 500,
      },
      cwd: {
        type: "string",
        description: 'Virtual working directory (e.g., "/home/oasis", mapped into sandbox) ',
        maxLength: 200,
      },
    },
    required: ["command"],
  },
});
>>>>>>> 39b3e18f

// Filesystem tools (simple, consistent names)
// Contacts tools (Google People API)
tools.push({
  name: "list_contacts",
  description: "List contacts (Google People API)",
  inputSchema: {
    type: "object",
    properties: { limit: { type: "number" }, pageToken: { type: "string" } },
  },
});
tools.push({
  name: "search_contacts",
  description: "Search contacts (Google People API)",
  inputSchema: {
    type: "object",
    properties: { query: { type: "string" }, limit: { type: "number" } },
    required: ["query"],
  },
});
// Expose a minimal, read-only subset of filesystem tools for clients
tools.push({
  name: "fs_health",
  description: "Filesystem health and roots",
  inputSchema: { type: "object", properties: {} },
});
tools.push({
  name: "fs_roots",
  description: "List allowed filesystem roots",
  inputSchema: { type: "object", properties: {} },
});
tools.push({
  name: "fs_dir",
  description: "List directory",
  inputSchema: {
    type: "object",
    properties: {
      path: { type: "string" },
      cwd: { type: "string" },
      includeHidden: { type: "boolean" },
      limit: { type: "number" },
      cursor: { type: "string" },
    },
    required: ["path"],
  },
});
tools.push({
  name: "fs_read",
  description: "Read file contents",
  inputSchema: {
    type: "object",
    properties: {
      path: { type: "string" },
      cwd: { type: "string" },
      encoding: { type: "string", enum: ["utf8", "base64"] },
      maxBytes: { type: "number" },
    },
    required: ["path"],
  },
});

// UI action (simulated inside Oasis)
tools.push({
  name: "ui_action",
  description: "Emit a UI intent for the frontend to open/focus/type in apps",
  inputSchema: {
    type: "object",
    properties: {
      appId: { type: "string", enum: ["terminal", "files", "mail", "calendar"] },
      action: { type: "string", enum: ["open", "focus", "type", "sendKey"] },
      params: { type: "object", properties: { text: { type: "string" }, key: { type: "string" } } },
    },
    required: ["appId", "action"],
  },
});

// New: Open app tool
tools.push({
  name: "open_app",
  description: "Open an application or focus its window on the desktop (Linux only).",
  inputSchema: {
    type: "object",
    properties: {
      target: { type: "string", description: "App name/desktop id/path/URL", minLength: 1 },
      action: {
        type: "string",
        enum: ["open", "focus"],
        description: "Whether to open or focus",
        default: "open",
      },
      hintClass: { type: "string", description: "Optional X11/WM class hint for focusing" },
    },
    required: ["target"],
  },
});

// New: Do-anything tool (computer-use loop)
tools.push({
  name: "do_anything",
  description:
    "Spawn a computer-use agent: screenshot + vision model to propose and execute actions in a loop.",
  inputSchema: {
    type: "object",
    properties: {
      goal: { type: "string", description: "High-level user goal", minLength: 1 },
      maxSteps: {
        type: "number",
        description: "Maximum steps to run",
        minimum: 1,
        maximum: 50,
        default: 15,
      },
      dryRun: {
        type: "boolean",
        description: "If true, do not actually execute actions",
        default: false,
      },
      stepDelayMs: {
        type: "number",
        description: "Delay between steps in ms",
        minimum: 0,
        maximum: 60000,
        default: 250,
      },
    },
    required: ["goal"],
  },
});

// Wrapper function for consistent logging and error handling
function wrap<T extends (...args: any[]) => Promise<any>>(
  toolName: string,
  handler: T
): (args: unknown) => Promise<any> {
  return async (args: unknown) => {
    const traceId = randomUUID();
    const context: LogContext = { traceId };
    const startTime = Date.now();

    try {
      logStart(context, toolName, args);

      // Inject context as second parameter for handlers
      const result = await handler(args, context);

      const latencyMs = Date.now() - startTime;
      logSuccess(context, toolName, latencyMs);

      return result;
    } catch (error) {
      const latencyMs = Date.now() - startTime;
      logError(context, toolName, error as Error, latencyMs);
      throw error;
    }
  };
}

// Set up request handlers
server.setRequestHandler(ListToolsRequestSchema, async () => {
  return { tools };
});

server.setRequestHandler(CallToolRequestSchema, async (request) => {
  const { name, arguments: args } = request.params;

  try {
    // Only allow calling tools that are explicitly registered/exposed
    const exposedToolNames = new Set(tools.map((t) => t.name));
    if (!exposedToolNames.has(name)) {
      throw new MCPError(`Unknown or disabled tool: ${name}`, "BAD_REQUEST");
    }
    switch (name) {
      // Gmail endpoints
      case "list_email":
        if (
          !process.env.GOOGLE_APPLICATION_CREDENTIALS &&
          !fs.existsSync(path.join(process.cwd(), "credentials.json"))
        ) {
          throw new MCPError("Gmail credentials not configured", "UNAUTHORIZED");
        }
        return await wrap("list_email", handleGmailList)(args);

      case "search_email":
        if (
          !process.env.GOOGLE_APPLICATION_CREDENTIALS &&
          !fs.existsSync(path.join(process.cwd(), "credentials.json"))
        ) {
          throw new MCPError("Gmail credentials not configured", "UNAUTHORIZED");
        }
        return await wrap("search_email", handleGmailSearch)(args);

      case "read_email":
        if (
          !process.env.GOOGLE_APPLICATION_CREDENTIALS &&
          !fs.existsSync(path.join(process.cwd(), "credentials.json"))
        ) {
          throw new MCPError("Gmail credentials not configured", "UNAUTHORIZED");
        }
        return await wrap("read_email", handleGmailRead)(args);

      case "send_email":
        if (
          !process.env.GOOGLE_APPLICATION_CREDENTIALS &&
          !fs.existsSync(path.join(process.cwd(), "credentials.json"))
        ) {
          throw new MCPError("Gmail credentials not configured", "UNAUTHORIZED");
        }
        return await wrap("send_email", handleGmailSend)(args);

      case "create_github_issue":
        if (!GITHUB_TOKEN) {
          throw new MCPError("GitHub token not configured", "UNAUTHORIZED");
        }
        return await wrap("create_github_issue", async (args: unknown, context: LogContext) =>
          handleGitHubCreateIssue(args, context, GITHUB_TOKEN)
        )(args);

      case "get_notion_page":
        if (!NOTION_TOKEN) {
          throw new MCPError("Notion token not configured", "UNAUTHORIZED");
        }
        return await wrap("get_notion_page", async (args: unknown, context: LogContext) =>
          handleNotionGetPage(args, context, NOTION_TOKEN)
        )(args);

      case "get_job_status":
        return await wrap("get_job_status", handleStatusGetJob)(args);

      case "list_jobs":
        return await wrap("list_jobs", handleStatusListJobs)(args);

      case "execute_terminal":
        return await wrap("execute_terminal", handleTerminalExecute)(args);

<<<<<<< HEAD
      // Slack endpoints
      case "slack_post_message":
        if (!process.env.SLACK_BOT_TOKEN) throw new MCPError("Slack token not configured", "UNAUTHORIZED");
        return await wrap("slack_post_message", async (a: unknown, c: LogContext) =>
          handleSlackPostMessage(a, c, process.env.SLACK_BOT_TOKEN as string)
        )(args);
      case "slack_list_conversations":
        if (!process.env.SLACK_BOT_TOKEN) throw new MCPError("Slack token not configured", "UNAUTHORIZED");
        return await wrap("slack_list_conversations", async (a: unknown, c: LogContext) =>
          handleSlackListConversations(a, c, process.env.SLACK_BOT_TOKEN as string)
        )(args);
      case "slack_get_history":
        if (!process.env.SLACK_BOT_TOKEN) throw new MCPError("Slack token not configured", "UNAUTHORIZED");
        return await wrap("slack_get_history", async (a: unknown, c: LogContext) =>
          handleSlackGetHistory(a, c, process.env.SLACK_BOT_TOKEN as string)
        )(args);
      case "slack_open_conversation":
        if (!process.env.SLACK_BOT_TOKEN) throw new MCPError("Slack token not configured", "UNAUTHORIZED");
        return await wrap("slack_open_conversation", async (a: unknown, c: LogContext) =>
          handleSlackOpenConversation(a, c, process.env.SLACK_BOT_TOKEN as string)
        )(args);
      case "slack_auth_test":
        if (!process.env.SLACK_BOT_TOKEN) throw new MCPError("Slack token not configured", "UNAUTHORIZED");
        return await wrap("slack_auth_test", async (a: unknown, c: LogContext) =>
          handleSlackAuthTest(a, c, process.env.SLACK_BOT_TOKEN as string)
        )(args);
=======
      case "terminal.execute@v1":
        return await wrap("terminal.execute@v1", handleTerminalExecute)(args);
>>>>>>> 39b3e18f

      // FS endpoints
      case "fs_health":
        return await wrap("fs_health", async () => handleFsHealth())(args);
      case "fs_roots":
        return await wrap("fs_roots", async () => handleFsRoots())(args);
      case "fs_exists":
        return await wrap("fs_exists", handleFsExists)(args);
      case "fs_stat":
        return await wrap("fs_stat", handleFsStat)(args);
      case "fs_dir":
        return await wrap("fs_dir", handleFsDir)(args);
      case "fs_resolve":
        return await wrap("fs_resolve", handleFsResolve)(args);
      case "fs_read":
        return await wrap("fs_read", handleFsRead)(args);
      case "fs_write":
        return await wrap("fs_write", handleFsWrite)(args);
      case "fs_mkdir":
        return await wrap("fs_mkdir", handleFsMkdir)(args);
      case "fs_move":
        return await wrap("fs_move", handleFsMove)(args);
      case "fs_delete":
        return await wrap("fs_delete", handleFsDelete)(args);
      case "fs_find":
        return await wrap("fs_find", handleFsFind)(args);
      case "fs_complete":
        return await wrap("fs_complete", handleFsComplete)(args);

      case "ui_action":
        return await wrap("ui_action", handleUiAction)(args);

      case "open_app":
        return await wrap("open_app", handleOpenApp)(args);

      case "do_anything":
        return await wrap("do_anything", handleDoAnything)(args);

      // Contacts
      case "list_contacts":
        return await wrap("list_contacts", handleContactsList)(args);
      case "search_contacts":
        return await wrap("search_contacts", handleContactsSearch)(args);

      default:
        throw new MCPError(`Unknown tool: ${name}`, "BAD_REQUEST");
    }
  } catch (error) {
    if (error instanceof MCPError) {
      throw error;
    }
    // Convert unexpected errors to MCPError
    throw new MCPError(
      `Internal error in ${name}: ${error instanceof Error ? error.message : String(error)}`,
      "INTERNAL_ERROR"
    );
  }
});

// Start the server
async function main() {
  const transport = new StdioServerTransport();

  // Log startup information (to stderr to avoid interfering with stdio protocol)
  console.error(`[STARTUP] Oasis Hub MCP Server v0.1.0`);
  console.error(`[STARTUP] Registered tools: ${tools.map((t) => t.name).join(", ")}`);
  console.error(
    `[STARTUP] Gmail integration: ${
      process.env.GOOGLE_APPLICATION_CREDENTIALS ||
      fs.existsSync(path.join(process.cwd(), "credentials.json"))
        ? "enabled"
        : "disabled"
    }`
  );
  console.error(`[STARTUP] GitHub integration: ${GITHUB_TOKEN ? "enabled" : "disabled"}`);
  console.error(`[STARTUP] Notion integration: ${NOTION_TOKEN ? "enabled" : "disabled"}`);
  console.error(`[STARTUP] Starting stdio transport...`);

  await server.connect(transport);
}

// Handle uncaught errors
process.on("uncaughtException", (error) => {
  console.error("[FATAL] Uncaught exception:", error);
  process.exit(1);
});

process.on("unhandledRejection", (reason, promise) => {
  console.error("[FATAL] Unhandled rejection at:", promise, "reason:", reason);
  process.exit(1);
});

// Graceful shutdown
process.on("SIGINT", () => {
  console.error("[SHUTDOWN] Received SIGINT, shutting down gracefully...");
  process.exit(0);
});

process.on("SIGTERM", () => {
  console.error("[SHUTDOWN] Received SIGTERM, shutting down gracefully...");
  process.exit(0);
});

// Run the server
main().catch((error) => {
  console.error("[FATAL] Failed to start server:", error);
  process.exit(1);
});<|MERGE_RESOLUTION|>--- conflicted
+++ resolved
@@ -318,7 +318,6 @@
   },
 });
 
-<<<<<<< HEAD
 // Slack tools (enabled if token present)
 if (process.env.SLACK_BOT_TOKEN) {
   tools.push({
@@ -376,7 +375,7 @@
     inputSchema: { type: "object", properties: {} },
   });
 }
-=======
+
 // Alias for MCP clients expecting the spec-style name
 tools.push({
   name: "terminal.execute@v1",
@@ -400,7 +399,6 @@
     required: ["command"],
   },
 });
->>>>>>> 39b3e18f
 
 // Filesystem tools (simple, consistent names)
 // Contacts tools (Google People API)
@@ -635,7 +633,6 @@
       case "execute_terminal":
         return await wrap("execute_terminal", handleTerminalExecute)(args);
 
-<<<<<<< HEAD
       // Slack endpoints
       case "slack_post_message":
         if (!process.env.SLACK_BOT_TOKEN) throw new MCPError("Slack token not configured", "UNAUTHORIZED");
@@ -662,10 +659,9 @@
         return await wrap("slack_auth_test", async (a: unknown, c: LogContext) =>
           handleSlackAuthTest(a, c, process.env.SLACK_BOT_TOKEN as string)
         )(args);
-=======
+
       case "terminal.execute@v1":
         return await wrap("terminal.execute@v1", handleTerminalExecute)(args);
->>>>>>> 39b3e18f
 
       // FS endpoints
       case "fs_health":
