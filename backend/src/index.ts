#!/usr/bin/env node

import { Server } from "@modelcontextprotocol/sdk/server/index.js";
import { StdioServerTransport } from "@modelcontextprotocol/sdk/server/stdio.js";
import {
  CallToolRequestSchema,
  ListToolsRequestSchema,
  Tool,
<<<<<<< HEAD
} from "@modelcontextprotocol/sdk/types.js";
import { config } from "dotenv";
import { randomUUID } from "crypto";

import {
  handleCalendarList,
  handleCalendarCreate,
  handleCalendarDelete,
  handleCalendarCancel,
  handleCalendarAccept,
  handleCalendarTentative,
  handleCalendarDecline,
  handleEmailList,
  handleEmailSearch,
  handleEmailRead,
  handleEmailSend,
} from "./handlers/outlook.js";
import { handleGitHubCreateIssue } from "./handlers/github.js";
import { handleNotionGetPage } from "./handlers/notion.js";
import { handleStatusGetJob, handleStatusListJobs } from "./handlers/status.js";
import { handleTerminalExecute } from "./handlers/terminal.js";
import { logStart, logSuccess, logError, LogContext } from "./utils/logger.js";
import { MCPError } from "./utils/errors.js";
=======
} from '@modelcontextprotocol/sdk/types.js';
import { config } from 'dotenv';
import { randomUUID } from 'crypto';
import fs from 'fs';
import path from 'path';

import {
  handleGmailList,
  handleGmailSearch,
  handleGmailRead,
  handleGmailSend
} from './handlers/gmail.js';
import { handleGitHubCreateIssue } from './handlers/github.js';
import { handleNotionGetPage } from './handlers/notion.js';
import { handleStatusGetJob, handleStatusListJobs } from './handlers/status.js';
import { handleTerminalExecute } from './handlers/terminal.js';
import { logStart, logSuccess, logError, LogContext } from './utils/logger.js';
import { MCPError } from './utils/errors.js';
>>>>>>> 3841a7bd

// Load environment variables
config();

// Environment configuration
const GITHUB_TOKEN = process.env.GITHUB_TOKEN;
const NOTION_TOKEN = process.env.NOTION_TOKEN;

// Server instance
const server = new Server(
  {
    name: "oasis-hub",
    version: "0.1.0",
  },
  {
    capabilities: {
      tools: {},
      resources: {},
    },
  }
);

// Tool definitions
const tools: Tool[] = [];

<<<<<<< HEAD
// Conditionally register Outlook tools
if (OUTLOOK_TOKEN) {
  // Calendar tools
  tools.push({
    name: "list_calendar",
    description: "List calendar events in a time range",
    inputSchema: {
      type: "object",
      properties: {
        calendarId: { type: "string", description: "Calendar ID (optional)" },
        start: { type: "string", format: "date-time", description: "Start time filter (ISO 8601)" },
        end: { type: "string", format: "date-time", description: "End time filter (ISO 8601)" },
        query: { type: "string", description: "Search query for event subjects" },
        includeCancelled: { type: "boolean", description: "Include cancelled events" },
        limit: {
          type: "number",
          minimum: 1,
          maximum: 100,
          description: "Maximum events to return",
        },
        orderBy: { type: "string", enum: ["start", "createdDateTime"], description: "Sort order" },
      },
    },
  });

  tools.push({
    name: "create_calendar",
    description: "Create a new calendar event",
    inputSchema: {
      type: "object",
      properties: {
        calendarId: { type: "string", description: "Calendar ID (optional)" },
        subject: { type: "string", minLength: 1, description: "Event subject" },
        body: { type: "string", description: "Event description" },
        start: { type: "string", format: "date-time", description: "Start time (ISO 8601)" },
        end: { type: "string", format: "date-time", description: "End time (ISO 8601)" },
        attendees: {
          type: "array",
          items: {
            type: "object",
            properties: {
              email: { type: "string", format: "email" },
              type: { type: "string", enum: ["required", "optional"] },
            },
            required: ["email"],
          },
          description: "Event attendees",
        },
        location: { type: "string", description: "Event location" },
        isOnlineMeeting: { type: "boolean", description: "Create online meeting" },
        onlineMeetingProvider: { type: "string", enum: ["teamsForBusiness", "skypeForBusiness"] },
        reminderMinutesBeforeStart: {
          type: "number",
          minimum: 0,
          description: "Reminder time in minutes",
        },
      },
      required: ["subject", "start", "end"],
    },
  });

  tools.push({
    name: "delete_calendar",
    description: "Permanently delete a calendar event",
    inputSchema: {
      type: "object",
      properties: {
        eventId: { type: "string", minLength: 1, description: "Event ID to delete" },
        calendarId: { type: "string", description: "Calendar ID (optional)" },
        sendCancellations: { type: "boolean", description: "Send cancellation notifications" },
      },
      required: ["eventId"],
    },
  });

  tools.push({
    name: "cancel_calendar",
    description: "Cancel a meeting and notify attendees",
    inputSchema: {
      type: "object",
      properties: {
        eventId: { type: "string", minLength: 1, description: "Event ID to cancel" },
        calendarId: { type: "string", description: "Calendar ID (optional)" },
        comment: { type: "string", description: "Cancellation comment" },
      },
      required: ["eventId"],
    },
  });

  tools.push({
    name: "accept_calendar",
    description: "Accept a meeting invitation",
    inputSchema: {
      type: "object",
      properties: {
        eventId: { type: "string", minLength: 1, description: "Event ID to accept" },
        calendarId: { type: "string", description: "Calendar ID (optional)" },
        comment: { type: "string", description: "Response comment" },
        sendResponse: { type: "boolean", description: "Send response notification" },
      },
      required: ["eventId"],
    },
  });

  tools.push({
    name: "tentative_calendar",
    description: "Tentatively accept a meeting invitation",
    inputSchema: {
      type: "object",
      properties: {
        eventId: { type: "string", minLength: 1, description: "Event ID to tentatively accept" },
        calendarId: { type: "string", description: "Calendar ID (optional)" },
        comment: { type: "string", description: "Response comment" },
        sendResponse: { type: "boolean", description: "Send response notification" },
      },
      required: ["eventId"],
    },
  });

  tools.push({
    name: "decline_calendar",
    description: "Decline a meeting invitation",
    inputSchema: {
      type: "object",
      properties: {
        eventId: { type: "string", minLength: 1, description: "Event ID to decline" },
        calendarId: { type: "string", description: "Calendar ID (optional)" },
        comment: { type: "string", description: "Response comment" },
        sendResponse: { type: "boolean", description: "Send response notification" },
      },
      required: ["eventId"],
    },
  });

  // Email tools
  tools.push({
    name: "list_email",
    description: "List emails from a mailbox/folder",
=======
// Conditionally register Gmail tools
if (process.env.GOOGLE_APPLICATION_CREDENTIALS || fs.existsSync(path.join(process.cwd(), 'credentials.json'))) {
  // Email tools
  tools.push({
    name: 'gmail.list@v1',
    description: 'List Gmail messages with optional filtering',
>>>>>>> 3841a7bd
    inputSchema: {
      type: "object",
      properties: {
<<<<<<< HEAD
        mailboxId: { type: "string", description: "Mailbox ID (optional)" },
        folderId: { type: "string", description: "Folder ID (optional)" },
        query: { type: "string", description: "Search query" },
        from: { type: "string", description: "Filter by sender email" },
        unreadOnly: { type: "boolean", description: "Show only unread emails" },
        limit: {
          type: "number",
          minimum: 1,
          maximum: 100,
          description: "Maximum emails to return",
        },
        orderBy: {
          type: "string",
          enum: ["receivedDateTime", "subject"],
          description: "Sort order",
        },
      },
    },
  });

  tools.push({
    name: "search_email",
    description: "Full-text search over emails",
=======
        limit: { type: 'number', minimum: 1, maximum: 100, description: 'Maximum emails to return', default: 20 },
        labelIds: { 
          type: 'array', 
          items: { type: 'string' },
          description: 'Gmail label IDs to filter by'
        },
        query: { type: 'string', description: 'Gmail search query' },
        unreadOnly: { type: 'boolean', description: 'Show only unread emails', default: false }
      }
    }
  });

  tools.push({
    name: 'gmail.search@v1',
    description: 'Search Gmail messages with advanced queries',
>>>>>>> 3841a7bd
    inputSchema: {
      type: "object",
      properties: {
<<<<<<< HEAD
        mailboxId: { type: "string", description: "Mailbox ID (optional)" },
        query: { type: "string", minLength: 1, description: "Search query" },
        from: { type: "string", description: "Filter by sender email" },
        to: { type: "string", description: "Filter by recipient email" },
        subjectContains: { type: "string", description: "Subject contains text" },
        since: { type: "string", format: "date-time", description: "Date range start" },
        until: { type: "string", format: "date-time", description: "Date range end" },
        limit: { type: "number", minimum: 1, maximum: 100, description: "Maximum results" },
=======
        query: { type: 'string', minLength: 1, description: 'Gmail search query (e.g., "from:example@gmail.com subject:meeting")' },
        limit: { type: 'number', minimum: 1, maximum: 100, description: 'Maximum results to return', default: 20 },
        labelIds: { 
          type: 'array', 
          items: { type: 'string' },
          description: 'Gmail label IDs to filter by'
        }
>>>>>>> 3841a7bd
      },
      required: ["query"],
    },
  });

  tools.push({
<<<<<<< HEAD
    name: "read_email",
    description: "Fetch a single email with body and headers",
=======
    name: 'gmail.read@v1',
    description: 'Fetch a single Gmail message with body and headers',
>>>>>>> 3841a7bd
    inputSchema: {
      type: "object",
      properties: {
<<<<<<< HEAD
        messageId: { type: "string", minLength: 1, description: "Email message ID" },
        mailboxId: { type: "string", description: "Mailbox ID (optional)" },
        format: { type: "string", enum: ["html", "text"], description: "Body format preference" },
=======
        messageId: { type: 'string', minLength: 1, description: 'Gmail message ID' },
        format: { type: 'string', enum: ['full', 'minimal', 'raw'], description: 'Message format', default: 'full' }
>>>>>>> 3841a7bd
      },
      required: ["messageId"],
    },
  });

  tools.push({
<<<<<<< HEAD
    name: "send_email",
    description: "Send a new email (optionally with attachments)",
=======
    name: 'gmail.send@v1',
    description: 'Send a new email via Gmail',
>>>>>>> 3841a7bd
    inputSchema: {
      type: "object",
      properties: {
<<<<<<< HEAD
        mailboxId: { type: "string", description: "Mailbox ID (optional)" },
=======
>>>>>>> 3841a7bd
        to: {
          type: "array",
          items: { type: "string", format: "email" },
          minItems: 1,
          description: "Recipient email addresses",
        },
        cc: {
          type: "array",
          items: { type: "string", format: "email" },
          description: "CC recipient email addresses",
        },
        bcc: {
          type: "array",
          items: { type: "string", format: "email" },
          description: "BCC recipient email addresses",
        },
<<<<<<< HEAD
        subject: { type: "string", minLength: 1, description: "Email subject" },
        body: { type: "string", minLength: 1, description: "Email body content" },
        format: { type: "string", enum: ["html", "text"], description: "Body format" },
        attachments: {
          type: "array",
          items: {
            type: "object",
            properties: {
              filename: { type: "string", minLength: 1 },
              contentBytes: { type: "string", description: "Base64 encoded content" },
              mimeType: { type: "string" },
            },
            required: ["filename", "contentBytes"],
          },
          description: "Email attachments",
        },
=======
        subject: { type: 'string', minLength: 1, description: 'Email subject' },
        body: { type: 'string', minLength: 1, description: 'Email body content' },
        format: { type: 'string', enum: ['html', 'text'], description: 'Body format', default: 'text' }
>>>>>>> 3841a7bd
      },
      required: ["to", "subject", "body"],
    },
  });
}

// Conditionally register GitHub tool
if (GITHUB_TOKEN) {
  tools.push({
    name: "create_github_issue",
    description: "Create a new issue in a GitHub repository",
    inputSchema: {
      type: "object",
      properties: {
        owner: {
          type: "string",
          description: "Repository owner/organization name",
        },
        repo: {
          type: "string",
          description: "Repository name",
        },
        title: {
          type: "string",
          description: "Issue title",
          maxLength: 256,
        },
        body: {
          type: "string",
          description: "Issue body/description (optional)",
        },
        labels: {
          type: "array",
          description: "Array of label names to apply (optional)",
          items: {
            type: "string",
          },
        },
        assignees: {
          type: "array",
          description: "Array of usernames to assign (optional)",
          items: {
            type: "string",
          },
        },
      },
      required: ["owner", "repo", "title"],
    },
  });
}

// Conditionally register Notion tool
if (NOTION_TOKEN) {
  tools.push({
    name: "get_notion_page",
    description: "Retrieve a Notion page by ID with optional children blocks",
    inputSchema: {
      type: "object",
      properties: {
        pageId: {
          type: "string",
          description: "Notion page ID (with or without dashes)",
          pattern: "^[a-f0-9]{8}-?[a-f0-9]{4}-?[a-f0-9]{4}-?[a-f0-9]{4}-?[a-f0-9]{12}$",
        },
        includeChildren: {
          type: "boolean",
          description: "Whether to include child blocks (optional, default: false)",
        },
      },
      required: ["pageId"],
    },
  });
}

// Always register status tools
tools.push({
  name: "get_job_status",
  description: "Get the status of a job by ID",
  inputSchema: {
    type: "object",
    properties: {
      jobId: {
        type: "string",
        description: "Unique job identifier",
      },
    },
    required: ["jobId"],
  },
});

tools.push({
  name: "list_jobs",
  description: "List jobs with optional filtering",
  inputSchema: {
    type: "object",
    properties: {
      status: {
        type: "string",
        enum: ["pending", "running", "completed", "failed"],
        description: "Filter by job status (optional)",
      },
      limit: {
        type: "number",
        minimum: 1,
        maximum: 100,
        description: "Maximum number of jobs to return (optional, default: 20)",
      },
    },
  },
});

// Terminal execution tool
tools.push({
  name: "execute_terminal",
  description: "Execute shell commands locally. Returns stdout, stderr, and exit code.",
  inputSchema: {
    type: "object",
    properties: {
      command: {
        type: "string",
        description: 'Shell command to execute (e.g., "ls -la", "echo hello")',
        minLength: 1,
        maxLength: 500,
      },
      cwd: {
        type: "string",
        description: 'Working directory for command execution (optional, defaults to "/")',
        maxLength: 200,
      },
    },
    required: ["command"],
  },
});

// Wrapper function for consistent logging and error handling
function wrap<T extends (...args: any[]) => Promise<any>>(
  toolName: string,
  handler: T
): (args: unknown) => Promise<any> {
  return async (args: unknown) => {
    const traceId = randomUUID();
    const context: LogContext = { traceId };
    const startTime = Date.now();

    try {
      logStart(context, toolName, args);

      // Inject context as second parameter for handlers
      const result = await handler(args, context);

      const latencyMs = Date.now() - startTime;
      logSuccess(context, toolName, latencyMs);

      return result;
    } catch (error) {
      const latencyMs = Date.now() - startTime;
      logError(context, toolName, error as Error, latencyMs);
      throw error;
    }
  };
}

// Set up request handlers
server.setRequestHandler(ListToolsRequestSchema, async () => {
  return { tools };
});

server.setRequestHandler(CallToolRequestSchema, async (request) => {
  const { name, arguments: args } = request.params;

  try {
    switch (name) {
<<<<<<< HEAD
      // Outlook Calendar endpoints
      case "list_calendar":
        if (!OUTLOOK_TOKEN) {
          throw new MCPError("Outlook token not configured", "UNAUTHORIZED");
        }
        return await wrap("list_calendar", handleCalendarList)(args);

      case "create_calendar":
        if (!OUTLOOK_TOKEN) {
          throw new MCPError("Outlook token not configured", "UNAUTHORIZED");
        }
        return await wrap("create_calendar", handleCalendarCreate)(args);

      case "delete_calendar":
        if (!OUTLOOK_TOKEN) {
          throw new MCPError("Outlook token not configured", "UNAUTHORIZED");
        }
        return await wrap("delete_calendar", handleCalendarDelete)(args);

      case "cancel_calendar":
        if (!OUTLOOK_TOKEN) {
          throw new MCPError("Outlook token not configured", "UNAUTHORIZED");
        }
        return await wrap("cancel_calendar", handleCalendarCancel)(args);

      case "accept_calendar":
        if (!OUTLOOK_TOKEN) {
          throw new MCPError("Outlook token not configured", "UNAUTHORIZED");
        }
        return await wrap("accept_calendar", handleCalendarAccept)(args);

      case "tentative_calendar":
        if (!OUTLOOK_TOKEN) {
          throw new MCPError("Outlook token not configured", "UNAUTHORIZED");
        }
        return await wrap("tentative_calendar", handleCalendarTentative)(args);

      case "decline_calendar":
        if (!OUTLOOK_TOKEN) {
          throw new MCPError("Outlook token not configured", "UNAUTHORIZED");
        }
        return await wrap("decline_calendar", handleCalendarDecline)(args);

      // Outlook Email endpoints
      case "list_email":
        if (!OUTLOOK_TOKEN) {
          throw new MCPError("Outlook token not configured", "UNAUTHORIZED");
        }
        return await wrap("list_email", handleEmailList)(args);

      case "search_email":
        if (!OUTLOOK_TOKEN) {
          throw new MCPError("Outlook token not configured", "UNAUTHORIZED");
        }
        return await wrap("search_email", handleEmailSearch)(args);

      case "read_email":
        if (!OUTLOOK_TOKEN) {
          throw new MCPError("Outlook token not configured", "UNAUTHORIZED");
        }
        return await wrap("read_email", handleEmailRead)(args);

      case "send_email":
        if (!OUTLOOK_TOKEN) {
          throw new MCPError("Outlook token not configured", "UNAUTHORIZED");
        }
        return await wrap("send_email", handleEmailSend)(args);
=======
      // Gmail endpoints
      case 'gmail.list@v1':
        if (!process.env.GOOGLE_APPLICATION_CREDENTIALS && !fs.existsSync(path.join(process.cwd(), 'credentials.json'))) {
          throw new MCPError('Gmail credentials not configured', 'UNAUTHORIZED');
        }
        return await wrap('gmail.list@v1', handleGmailList)(args);

      case 'gmail.search@v1':
        if (!process.env.GOOGLE_APPLICATION_CREDENTIALS && !fs.existsSync(path.join(process.cwd(), 'credentials.json'))) {
          throw new MCPError('Gmail credentials not configured', 'UNAUTHORIZED');
        }
        return await wrap('gmail.search@v1', handleGmailSearch)(args);

      case 'gmail.read@v1':
        if (!process.env.GOOGLE_APPLICATION_CREDENTIALS && !fs.existsSync(path.join(process.cwd(), 'credentials.json'))) {
          throw new MCPError('Gmail credentials not configured', 'UNAUTHORIZED');
        }
        return await wrap('gmail.read@v1', handleGmailRead)(args);

      case 'gmail.send@v1':
        if (!process.env.GOOGLE_APPLICATION_CREDENTIALS && !fs.existsSync(path.join(process.cwd(), 'credentials.json'))) {
          throw new MCPError('Gmail credentials not configured', 'UNAUTHORIZED');
        }
        return await wrap('gmail.send@v1', handleGmailSend)(args);
>>>>>>> 3841a7bd

      case "create_github_issue":
        if (!GITHUB_TOKEN) {
          throw new MCPError("GitHub token not configured", "UNAUTHORIZED");
        }
        return await wrap("create_github_issue", async (args: unknown, context: LogContext) =>
          handleGitHubCreateIssue(args, context, GITHUB_TOKEN)
        )(args);

      case "get_notion_page":
        if (!NOTION_TOKEN) {
          throw new MCPError("Notion token not configured", "UNAUTHORIZED");
        }
        return await wrap("get_notion_page", async (args: unknown, context: LogContext) =>
          handleNotionGetPage(args, context, NOTION_TOKEN)
        )(args);

      case "get_job_status":
        return await wrap("get_job_status", handleStatusGetJob)(args);

      case "list_jobs":
        return await wrap("list_jobs", handleStatusListJobs)(args);

      case "execute_terminal":
        return await wrap("execute_terminal", handleTerminalExecute)(args);

      default:
        throw new MCPError(`Unknown tool: ${name}`, "BAD_REQUEST");
    }
  } catch (error) {
    if (error instanceof MCPError) {
      throw error;
    }
    // Convert unexpected errors to MCPError
    throw new MCPError(
      `Internal error in ${name}: ${error instanceof Error ? error.message : String(error)}`,
      "INTERNAL_ERROR"
    );
  }
});

// Start the server
async function main() {
  const transport = new StdioServerTransport();

  // Log startup information (to stderr to avoid interfering with stdio protocol)
  console.error(`[STARTUP] Oasis Hub MCP Server v0.1.0`);
<<<<<<< HEAD
  console.error(`[STARTUP] Registered tools: ${tools.map((t) => t.name).join(", ")}`);
  console.error(`[STARTUP] Outlook integration: ${OUTLOOK_TOKEN ? "enabled" : "disabled"}`);
  console.error(`[STARTUP] GitHub integration: ${GITHUB_TOKEN ? "enabled" : "disabled"}`);
  console.error(`[STARTUP] Notion integration: ${NOTION_TOKEN ? "enabled" : "disabled"}`);
=======
  console.error(`[STARTUP] Registered tools: ${tools.map(t => t.name).join(', ')}`);
      console.error(`[STARTUP] Gmail integration: ${(process.env.GOOGLE_APPLICATION_CREDENTIALS || fs.existsSync(path.join(process.cwd(), 'credentials.json'))) ? 'enabled' : 'disabled'}`);
  console.error(`[STARTUP] GitHub integration: ${GITHUB_TOKEN ? 'enabled' : 'disabled'}`);
  console.error(`[STARTUP] Notion integration: ${NOTION_TOKEN ? 'enabled' : 'disabled'}`);
>>>>>>> 3841a7bd
  console.error(`[STARTUP] Starting stdio transport...`);

  await server.connect(transport);
}

// Handle uncaught errors
process.on("uncaughtException", (error) => {
  console.error("[FATAL] Uncaught exception:", error);
  process.exit(1);
});

process.on("unhandledRejection", (reason, promise) => {
  console.error("[FATAL] Unhandled rejection at:", promise, "reason:", reason);
  process.exit(1);
});

// Graceful shutdown
process.on("SIGINT", () => {
  console.error("[SHUTDOWN] Received SIGINT, shutting down gracefully...");
  process.exit(0);
});

process.on("SIGTERM", () => {
  console.error("[SHUTDOWN] Received SIGTERM, shutting down gracefully...");
  process.exit(0);
});

// Run the server
main().catch((error) => {
  console.error("[FATAL] Failed to start server:", error);
  process.exit(1);
});<|MERGE_RESOLUTION|>--- conflicted
+++ resolved
@@ -6,50 +6,24 @@
   CallToolRequestSchema,
   ListToolsRequestSchema,
   Tool,
-<<<<<<< HEAD
 } from "@modelcontextprotocol/sdk/types.js";
 import { config } from "dotenv";
 import { randomUUID } from "crypto";
+import fs from "fs";
+import path from "path";
 
 import {
-  handleCalendarList,
-  handleCalendarCreate,
-  handleCalendarDelete,
-  handleCalendarCancel,
-  handleCalendarAccept,
-  handleCalendarTentative,
-  handleCalendarDecline,
-  handleEmailList,
-  handleEmailSearch,
-  handleEmailRead,
-  handleEmailSend,
-} from "./handlers/outlook.js";
+  handleGmailList,
+  handleGmailSearch,
+  handleGmailRead,
+  handleGmailSend,
+} from "./handlers/gmail.js";
 import { handleGitHubCreateIssue } from "./handlers/github.js";
 import { handleNotionGetPage } from "./handlers/notion.js";
 import { handleStatusGetJob, handleStatusListJobs } from "./handlers/status.js";
 import { handleTerminalExecute } from "./handlers/terminal.js";
 import { logStart, logSuccess, logError, LogContext } from "./utils/logger.js";
 import { MCPError } from "./utils/errors.js";
-=======
-} from '@modelcontextprotocol/sdk/types.js';
-import { config } from 'dotenv';
-import { randomUUID } from 'crypto';
-import fs from 'fs';
-import path from 'path';
-
-import {
-  handleGmailList,
-  handleGmailSearch,
-  handleGmailRead,
-  handleGmailSend
-} from './handlers/gmail.js';
-import { handleGitHubCreateIssue } from './handlers/github.js';
-import { handleNotionGetPage } from './handlers/notion.js';
-import { handleStatusGetJob, handleStatusListJobs } from './handlers/status.js';
-import { handleTerminalExecute } from './handlers/terminal.js';
-import { logStart, logSuccess, logError, LogContext } from './utils/logger.js';
-import { MCPError } from './utils/errors.js';
->>>>>>> 3841a7bd
 
 // Load environment variables
 config();
@@ -75,262 +49,88 @@
 // Tool definitions
 const tools: Tool[] = [];
 
-<<<<<<< HEAD
-// Conditionally register Outlook tools
-if (OUTLOOK_TOKEN) {
-  // Calendar tools
-  tools.push({
-    name: "list_calendar",
-    description: "List calendar events in a time range",
-    inputSchema: {
-      type: "object",
-      properties: {
-        calendarId: { type: "string", description: "Calendar ID (optional)" },
-        start: { type: "string", format: "date-time", description: "Start time filter (ISO 8601)" },
-        end: { type: "string", format: "date-time", description: "End time filter (ISO 8601)" },
-        query: { type: "string", description: "Search query for event subjects" },
-        includeCancelled: { type: "boolean", description: "Include cancelled events" },
-        limit: {
-          type: "number",
-          minimum: 1,
-          maximum: 100,
-          description: "Maximum events to return",
-        },
-        orderBy: { type: "string", enum: ["start", "createdDateTime"], description: "Sort order" },
-      },
-    },
-  });
-
-  tools.push({
-    name: "create_calendar",
-    description: "Create a new calendar event",
-    inputSchema: {
-      type: "object",
-      properties: {
-        calendarId: { type: "string", description: "Calendar ID (optional)" },
-        subject: { type: "string", minLength: 1, description: "Event subject" },
-        body: { type: "string", description: "Event description" },
-        start: { type: "string", format: "date-time", description: "Start time (ISO 8601)" },
-        end: { type: "string", format: "date-time", description: "End time (ISO 8601)" },
-        attendees: {
-          type: "array",
-          items: {
-            type: "object",
-            properties: {
-              email: { type: "string", format: "email" },
-              type: { type: "string", enum: ["required", "optional"] },
-            },
-            required: ["email"],
-          },
-          description: "Event attendees",
-        },
-        location: { type: "string", description: "Event location" },
-        isOnlineMeeting: { type: "boolean", description: "Create online meeting" },
-        onlineMeetingProvider: { type: "string", enum: ["teamsForBusiness", "skypeForBusiness"] },
-        reminderMinutesBeforeStart: {
-          type: "number",
-          minimum: 0,
-          description: "Reminder time in minutes",
-        },
-      },
-      required: ["subject", "start", "end"],
-    },
-  });
-
-  tools.push({
-    name: "delete_calendar",
-    description: "Permanently delete a calendar event",
-    inputSchema: {
-      type: "object",
-      properties: {
-        eventId: { type: "string", minLength: 1, description: "Event ID to delete" },
-        calendarId: { type: "string", description: "Calendar ID (optional)" },
-        sendCancellations: { type: "boolean", description: "Send cancellation notifications" },
-      },
-      required: ["eventId"],
-    },
-  });
-
-  tools.push({
-    name: "cancel_calendar",
-    description: "Cancel a meeting and notify attendees",
-    inputSchema: {
-      type: "object",
-      properties: {
-        eventId: { type: "string", minLength: 1, description: "Event ID to cancel" },
-        calendarId: { type: "string", description: "Calendar ID (optional)" },
-        comment: { type: "string", description: "Cancellation comment" },
-      },
-      required: ["eventId"],
-    },
-  });
-
-  tools.push({
-    name: "accept_calendar",
-    description: "Accept a meeting invitation",
-    inputSchema: {
-      type: "object",
-      properties: {
-        eventId: { type: "string", minLength: 1, description: "Event ID to accept" },
-        calendarId: { type: "string", description: "Calendar ID (optional)" },
-        comment: { type: "string", description: "Response comment" },
-        sendResponse: { type: "boolean", description: "Send response notification" },
-      },
-      required: ["eventId"],
-    },
-  });
-
-  tools.push({
-    name: "tentative_calendar",
-    description: "Tentatively accept a meeting invitation",
-    inputSchema: {
-      type: "object",
-      properties: {
-        eventId: { type: "string", minLength: 1, description: "Event ID to tentatively accept" },
-        calendarId: { type: "string", description: "Calendar ID (optional)" },
-        comment: { type: "string", description: "Response comment" },
-        sendResponse: { type: "boolean", description: "Send response notification" },
-      },
-      required: ["eventId"],
-    },
-  });
-
-  tools.push({
-    name: "decline_calendar",
-    description: "Decline a meeting invitation",
-    inputSchema: {
-      type: "object",
-      properties: {
-        eventId: { type: "string", minLength: 1, description: "Event ID to decline" },
-        calendarId: { type: "string", description: "Calendar ID (optional)" },
-        comment: { type: "string", description: "Response comment" },
-        sendResponse: { type: "boolean", description: "Send response notification" },
-      },
-      required: ["eventId"],
-    },
-  });
-
+// Conditionally register Gmail tools
+if (
+  process.env.GOOGLE_APPLICATION_CREDENTIALS ||
+  fs.existsSync(path.join(process.cwd(), "credentials.json"))
+) {
   // Email tools
   tools.push({
     name: "list_email",
-    description: "List emails from a mailbox/folder",
-=======
-// Conditionally register Gmail tools
-if (process.env.GOOGLE_APPLICATION_CREDENTIALS || fs.existsSync(path.join(process.cwd(), 'credentials.json'))) {
-  // Email tools
-  tools.push({
-    name: 'gmail.list@v1',
-    description: 'List Gmail messages with optional filtering',
->>>>>>> 3841a7bd
-    inputSchema: {
-      type: "object",
-      properties: {
-<<<<<<< HEAD
-        mailboxId: { type: "string", description: "Mailbox ID (optional)" },
-        folderId: { type: "string", description: "Folder ID (optional)" },
-        query: { type: "string", description: "Search query" },
-        from: { type: "string", description: "Filter by sender email" },
-        unreadOnly: { type: "boolean", description: "Show only unread emails" },
+    description: "List Gmail messages with optional filtering",
+    inputSchema: {
+      type: "object",
+      properties: {
         limit: {
           type: "number",
           minimum: 1,
           maximum: 100,
           description: "Maximum emails to return",
-        },
-        orderBy: {
-          type: "string",
-          enum: ["receivedDateTime", "subject"],
-          description: "Sort order",
-        },
+          default: 20,
+        },
+        labelIds: {
+          type: "array",
+          items: { type: "string" },
+          description: "Gmail label IDs to filter by",
+        },
+        query: { type: "string", description: "Gmail search query" },
+        unreadOnly: { type: "boolean", description: "Show only unread emails", default: false },
       },
     },
   });
 
   tools.push({
     name: "search_email",
-    description: "Full-text search over emails",
-=======
-        limit: { type: 'number', minimum: 1, maximum: 100, description: 'Maximum emails to return', default: 20 },
-        labelIds: { 
-          type: 'array', 
-          items: { type: 'string' },
-          description: 'Gmail label IDs to filter by'
-        },
-        query: { type: 'string', description: 'Gmail search query' },
-        unreadOnly: { type: 'boolean', description: 'Show only unread emails', default: false }
-      }
-    }
-  });
-
-  tools.push({
-    name: 'gmail.search@v1',
-    description: 'Search Gmail messages with advanced queries',
->>>>>>> 3841a7bd
-    inputSchema: {
-      type: "object",
-      properties: {
-<<<<<<< HEAD
-        mailboxId: { type: "string", description: "Mailbox ID (optional)" },
-        query: { type: "string", minLength: 1, description: "Search query" },
-        from: { type: "string", description: "Filter by sender email" },
-        to: { type: "string", description: "Filter by recipient email" },
-        subjectContains: { type: "string", description: "Subject contains text" },
-        since: { type: "string", format: "date-time", description: "Date range start" },
-        until: { type: "string", format: "date-time", description: "Date range end" },
-        limit: { type: "number", minimum: 1, maximum: 100, description: "Maximum results" },
-=======
-        query: { type: 'string', minLength: 1, description: 'Gmail search query (e.g., "from:example@gmail.com subject:meeting")' },
-        limit: { type: 'number', minimum: 1, maximum: 100, description: 'Maximum results to return', default: 20 },
-        labelIds: { 
-          type: 'array', 
-          items: { type: 'string' },
-          description: 'Gmail label IDs to filter by'
-        }
->>>>>>> 3841a7bd
+    description: "Search Gmail messages with advanced queries",
+    inputSchema: {
+      type: "object",
+      properties: {
+        query: {
+          type: "string",
+          minLength: 1,
+          description: 'Gmail search query (e.g., "from:example@gmail.com subject:meeting")',
+        },
+        limit: {
+          type: "number",
+          minimum: 1,
+          maximum: 100,
+          description: "Maximum results to return",
+          default: 20,
+        },
+        labelIds: {
+          type: "array",
+          items: { type: "string" },
+          description: "Gmail label IDs to filter by",
+        },
       },
       required: ["query"],
     },
   });
 
   tools.push({
-<<<<<<< HEAD
     name: "read_email",
-    description: "Fetch a single email with body and headers",
-=======
-    name: 'gmail.read@v1',
-    description: 'Fetch a single Gmail message with body and headers',
->>>>>>> 3841a7bd
-    inputSchema: {
-      type: "object",
-      properties: {
-<<<<<<< HEAD
-        messageId: { type: "string", minLength: 1, description: "Email message ID" },
-        mailboxId: { type: "string", description: "Mailbox ID (optional)" },
-        format: { type: "string", enum: ["html", "text"], description: "Body format preference" },
-=======
-        messageId: { type: 'string', minLength: 1, description: 'Gmail message ID' },
-        format: { type: 'string', enum: ['full', 'minimal', 'raw'], description: 'Message format', default: 'full' }
->>>>>>> 3841a7bd
+    description: "Fetch a single Gmail message with body and headers",
+    inputSchema: {
+      type: "object",
+      properties: {
+        messageId: { type: "string", minLength: 1, description: "Gmail message ID" },
+        format: {
+          type: "string",
+          enum: ["full", "minimal", "raw"],
+          description: "Message format",
+          default: "full",
+        },
       },
       required: ["messageId"],
     },
   });
 
   tools.push({
-<<<<<<< HEAD
     name: "send_email",
-    description: "Send a new email (optionally with attachments)",
-=======
-    name: 'gmail.send@v1',
-    description: 'Send a new email via Gmail',
->>>>>>> 3841a7bd
-    inputSchema: {
-      type: "object",
-      properties: {
-<<<<<<< HEAD
-        mailboxId: { type: "string", description: "Mailbox ID (optional)" },
-=======
->>>>>>> 3841a7bd
+    description: "Send a new email via Gmail",
+    inputSchema: {
+      type: "object",
+      properties: {
         to: {
           type: "array",
           items: { type: "string", format: "email" },
@@ -347,28 +147,14 @@
           items: { type: "string", format: "email" },
           description: "BCC recipient email addresses",
         },
-<<<<<<< HEAD
         subject: { type: "string", minLength: 1, description: "Email subject" },
         body: { type: "string", minLength: 1, description: "Email body content" },
-        format: { type: "string", enum: ["html", "text"], description: "Body format" },
-        attachments: {
-          type: "array",
-          items: {
-            type: "object",
-            properties: {
-              filename: { type: "string", minLength: 1 },
-              contentBytes: { type: "string", description: "Base64 encoded content" },
-              mimeType: { type: "string" },
-            },
-            required: ["filename", "contentBytes"],
-          },
-          description: "Email attachments",
-        },
-=======
-        subject: { type: 'string', minLength: 1, description: 'Email subject' },
-        body: { type: 'string', minLength: 1, description: 'Email body content' },
-        format: { type: 'string', enum: ['html', 'text'], description: 'Body format', default: 'text' }
->>>>>>> 3841a7bd
+        format: {
+          type: "string",
+          enum: ["html", "text"],
+          description: "Body format",
+          default: "text",
+        },
       },
       required: ["to", "subject", "body"],
     },
@@ -380,6 +166,7 @@
   tools.push({
     name: "create_github_issue",
     description: "Create a new issue in a GitHub repository",
+    
     inputSchema: {
       type: "object",
       properties: {
@@ -541,100 +328,42 @@
 
   try {
     switch (name) {
-<<<<<<< HEAD
-      // Outlook Calendar endpoints
-      case "list_calendar":
-        if (!OUTLOOK_TOKEN) {
-          throw new MCPError("Outlook token not configured", "UNAUTHORIZED");
-        }
-        return await wrap("list_calendar", handleCalendarList)(args);
-
-      case "create_calendar":
-        if (!OUTLOOK_TOKEN) {
-          throw new MCPError("Outlook token not configured", "UNAUTHORIZED");
-        }
-        return await wrap("create_calendar", handleCalendarCreate)(args);
-
-      case "delete_calendar":
-        if (!OUTLOOK_TOKEN) {
-          throw new MCPError("Outlook token not configured", "UNAUTHORIZED");
-        }
-        return await wrap("delete_calendar", handleCalendarDelete)(args);
-
-      case "cancel_calendar":
-        if (!OUTLOOK_TOKEN) {
-          throw new MCPError("Outlook token not configured", "UNAUTHORIZED");
-        }
-        return await wrap("cancel_calendar", handleCalendarCancel)(args);
-
-      case "accept_calendar":
-        if (!OUTLOOK_TOKEN) {
-          throw new MCPError("Outlook token not configured", "UNAUTHORIZED");
-        }
-        return await wrap("accept_calendar", handleCalendarAccept)(args);
-
-      case "tentative_calendar":
-        if (!OUTLOOK_TOKEN) {
-          throw new MCPError("Outlook token not configured", "UNAUTHORIZED");
-        }
-        return await wrap("tentative_calendar", handleCalendarTentative)(args);
-
-      case "decline_calendar":
-        if (!OUTLOOK_TOKEN) {
-          throw new MCPError("Outlook token not configured", "UNAUTHORIZED");
-        }
-        return await wrap("decline_calendar", handleCalendarDecline)(args);
-
-      // Outlook Email endpoints
+      // Gmail endpoints
       case "list_email":
-        if (!OUTLOOK_TOKEN) {
-          throw new MCPError("Outlook token not configured", "UNAUTHORIZED");
-        }
-        return await wrap("list_email", handleEmailList)(args);
+        if (
+          !process.env.GOOGLE_APPLICATION_CREDENTIALS &&
+          !fs.existsSync(path.join(process.cwd(), "credentials.json"))
+        ) {
+          throw new MCPError("Gmail credentials not configured", "UNAUTHORIZED");
+        }
+        return await wrap("list_email", handleGmailList)(args);
 
       case "search_email":
-        if (!OUTLOOK_TOKEN) {
-          throw new MCPError("Outlook token not configured", "UNAUTHORIZED");
-        }
-        return await wrap("search_email", handleEmailSearch)(args);
+        if (
+          !process.env.GOOGLE_APPLICATION_CREDENTIALS &&
+          !fs.existsSync(path.join(process.cwd(), "credentials.json"))
+        ) {
+          throw new MCPError("Gmail credentials not configured", "UNAUTHORIZED");
+        }
+        return await wrap("search_email", handleGmailSearch)(args);
 
       case "read_email":
-        if (!OUTLOOK_TOKEN) {
-          throw new MCPError("Outlook token not configured", "UNAUTHORIZED");
-        }
-        return await wrap("read_email", handleEmailRead)(args);
+        if (
+          !process.env.GOOGLE_APPLICATION_CREDENTIALS &&
+          !fs.existsSync(path.join(process.cwd(), "credentials.json"))
+        ) {
+          throw new MCPError("Gmail credentials not configured", "UNAUTHORIZED");
+        }
+        return await wrap("read_email", handleGmailRead)(args);
 
       case "send_email":
-        if (!OUTLOOK_TOKEN) {
-          throw new MCPError("Outlook token not configured", "UNAUTHORIZED");
-        }
-        return await wrap("send_email", handleEmailSend)(args);
-=======
-      // Gmail endpoints
-      case 'gmail.list@v1':
-        if (!process.env.GOOGLE_APPLICATION_CREDENTIALS && !fs.existsSync(path.join(process.cwd(), 'credentials.json'))) {
-          throw new MCPError('Gmail credentials not configured', 'UNAUTHORIZED');
-        }
-        return await wrap('gmail.list@v1', handleGmailList)(args);
-
-      case 'gmail.search@v1':
-        if (!process.env.GOOGLE_APPLICATION_CREDENTIALS && !fs.existsSync(path.join(process.cwd(), 'credentials.json'))) {
-          throw new MCPError('Gmail credentials not configured', 'UNAUTHORIZED');
-        }
-        return await wrap('gmail.search@v1', handleGmailSearch)(args);
-
-      case 'gmail.read@v1':
-        if (!process.env.GOOGLE_APPLICATION_CREDENTIALS && !fs.existsSync(path.join(process.cwd(), 'credentials.json'))) {
-          throw new MCPError('Gmail credentials not configured', 'UNAUTHORIZED');
-        }
-        return await wrap('gmail.read@v1', handleGmailRead)(args);
-
-      case 'gmail.send@v1':
-        if (!process.env.GOOGLE_APPLICATION_CREDENTIALS && !fs.existsSync(path.join(process.cwd(), 'credentials.json'))) {
-          throw new MCPError('Gmail credentials not configured', 'UNAUTHORIZED');
-        }
-        return await wrap('gmail.send@v1', handleGmailSend)(args);
->>>>>>> 3841a7bd
+        if (
+          !process.env.GOOGLE_APPLICATION_CREDENTIALS &&
+          !fs.existsSync(path.join(process.cwd(), "credentials.json"))
+        ) {
+          throw new MCPError("Gmail credentials not configured", "UNAUTHORIZED");
+        }
+        return await wrap("send_email", handleGmailSend)(args);
 
       case "create_github_issue":
         if (!GITHUB_TOKEN) {
@@ -682,17 +411,17 @@
 
   // Log startup information (to stderr to avoid interfering with stdio protocol)
   console.error(`[STARTUP] Oasis Hub MCP Server v0.1.0`);
-<<<<<<< HEAD
   console.error(`[STARTUP] Registered tools: ${tools.map((t) => t.name).join(", ")}`);
-  console.error(`[STARTUP] Outlook integration: ${OUTLOOK_TOKEN ? "enabled" : "disabled"}`);
+  console.error(
+    `[STARTUP] Gmail integration: ${
+      process.env.GOOGLE_APPLICATION_CREDENTIALS ||
+      fs.existsSync(path.join(process.cwd(), "credentials.json"))
+        ? "enabled"
+        : "disabled"
+    }`
+  );
   console.error(`[STARTUP] GitHub integration: ${GITHUB_TOKEN ? "enabled" : "disabled"}`);
   console.error(`[STARTUP] Notion integration: ${NOTION_TOKEN ? "enabled" : "disabled"}`);
-=======
-  console.error(`[STARTUP] Registered tools: ${tools.map(t => t.name).join(', ')}`);
-      console.error(`[STARTUP] Gmail integration: ${(process.env.GOOGLE_APPLICATION_CREDENTIALS || fs.existsSync(path.join(process.cwd(), 'credentials.json'))) ? 'enabled' : 'disabled'}`);
-  console.error(`[STARTUP] GitHub integration: ${GITHUB_TOKEN ? 'enabled' : 'disabled'}`);
-  console.error(`[STARTUP] Notion integration: ${NOTION_TOKEN ? 'enabled' : 'disabled'}`);
->>>>>>> 3841a7bd
   console.error(`[STARTUP] Starting stdio transport...`);
 
   await server.connect(transport);
