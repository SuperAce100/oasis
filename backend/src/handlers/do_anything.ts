import { spawn } from "child_process";
import fs from "fs";
import os from "os";
import path from "path";
import { JSONSchemaType } from "ajv";
import { validateOrThrow } from "../utils/ajv.js";
import { BAD_REQUEST, INTERNAL_ERROR } from "../utils/errors.js";
import type { LogContext } from "../utils/logger.js";
import { emitProgress } from "../utils/logger.js";

// Lazy import to avoid requiring OPENAI env when tool unused
let OpenAIClient: any = null;

export interface DoAnythingArgs {
  goal: string;
  maxSteps?: number;
  dryRun?: boolean;
  stepDelayMs?: number;
  // Optional base64 screenshot (or data URL) captured by the FRONTEND.
  // If provided, we will use it as the observation instead of taking a native OS screenshot.
  screenshot?: string | null;
  // If true while screenshot is provided, we will still attempt native execution when possible (Linux+xdotool).
  // Defaults to false for safety in frontend-driven mode.
  allowExecution?: boolean;
}

const DO_ANYTHING_SCHEMA: JSONSchemaType<DoAnythingArgs> = {
  type: "object",
  properties: {
<<<<<<< HEAD
    goal: { type: 'string', minLength: 1 },
    maxSteps: { type: 'number', minimum: 1, maximum: 50, nullable: true },
    dryRun: { type: 'boolean', nullable: true },
    stepDelayMs: { type: 'number', minimum: 0, maximum: 60000, nullable: true },
    screenshot: { type: 'string', nullable: true },
    allowExecution: { type: 'boolean', nullable: true },
=======
    goal: { type: "string", minLength: 1 },
    maxSteps: { type: "number", minimum: 1, maximum: 50, nullable: true },
    dryRun: { type: "boolean", nullable: true },
    stepDelayMs: { type: "number", minimum: 0, maximum: 60000, nullable: true },
>>>>>>> 39b3e18f
  },
  required: ["goal"],
  additionalProperties: false,
};

function run(
  command: string,
  args: string[]
): Promise<{ code: number; stdout: string; stderr: string }> {
  return new Promise((resolve) => {
    const child = spawn(command, args);
    let stdout = "";
    let stderr = "";
    child.stdout?.on("data", (d) => (stdout += d.toString()));
    child.stderr?.on("data", (d) => (stderr += d.toString()));
    child.on("close", (code) =>
      resolve({ code: code ?? 0, stdout: stdout.trim(), stderr: stderr.trim() })
    );
  });
}

async function takeScreenshot(): Promise<{ filePath: string; method: string }> {
  const tmpDir = fs.mkdtempSync(path.join(os.tmpdir(), "do-anything-"));
  const filePath = path.join(tmpDir, "screenshot.png");

  // Try common Linux tools
  const candidates: Array<{ cmd: string; args: string[]; method: string }> = [
    { cmd: "scrot", args: [filePath], method: "scrot" },
    { cmd: "gnome-screenshot", args: ["-f", filePath], method: "gnome-screenshot" },
    { cmd: "import", args: ["-window", "root", filePath], method: "imagemagick-import" },
  ];

  for (const c of candidates) {
    const which = await run("bash", ["-lc", `command -v ${c.cmd}`]);
    if (which.code === 0) {
      const res = await run(c.cmd, c.args);
      if (res.code === 0 && fs.existsSync(filePath)) {
        return { filePath, method: c.method };
      }
    }
  }

  throw BAD_REQUEST(
    "No screenshot tool available (need scrot, gnome-screenshot, or ImageMagick import)"
  );
}

type ProposedAction = {
  type: "click" | "type" | "key" | "move_mouse" | "run" | "wait" | "focus" | "done";
  params?: Record<string, any>;
};

async function executeAction(action: ProposedAction): Promise<{ ok: boolean; detail: any }> {
  switch (action.type) {
    case "click": {
      const { x, y, button = 1 } = action.params || {};
      if (x == null || y == null) return { ok: false, detail: "missing x/y" };
      const move = await run("xdotool", ["mousemove", String(x), String(y)]);
      const click = await run("xdotool", ["click", String(button)]);
      return { ok: move.code === 0 && click.code === 0, detail: { move, click } };
    }
    case "move_mouse": {
      const { x, y } = action.params || {};
      if (x == null || y == null) return { ok: false, detail: "missing x/y" };
      const res = await run("xdotool", ["mousemove", String(x), String(y)]);
      return { ok: res.code === 0, detail: res };
    }
    case "type": {
      const { text } = action.params || {};
      if (!text) return { ok: false, detail: "missing text" };
      const res = await run("xdotool", ["type", "--delay", "1", "--clearmodifiers", String(text)]);
      return { ok: res.code === 0, detail: res };
    }
    case "key": {
      const { key } = action.params || {};
      if (!key) return { ok: false, detail: "missing key" };
      const res = await run("xdotool", ["key", "--clearmodifiers", String(key)]);
      return { ok: res.code === 0, detail: res };
    }
    case "run": {
      const { command } = action.params || {};
      if (!command) return { ok: false, detail: "missing command" };
      const res = await run("bash", ["-lc", String(command)]);
      return { ok: res.code === 0, detail: res };
    }
    case "wait": {
      const { ms = 500 } = action.params || {};
      await new Promise((r) => setTimeout(r, Number(ms)));
      return { ok: true, detail: { waitedMs: Number(ms) } };
    }
    case "focus": {
      const { name, klass } = action.params || {};
      if (klass) {
        const res = await run("wmctrl", ["-x", "-a", String(klass)]);
        return { ok: res.code === 0, detail: res };
      }
      if (name) {
        const res = await run("wmctrl", ["-a", String(name)]);
        return { ok: res.code === 0, detail: res };
      }
      return { ok: false, detail: "missing name/class" };
    }
    case "done":
      return { ok: true, detail: { message: "done" } };
  }
}

export async function handleDoAnything(args: unknown, context: LogContext) {
<<<<<<< HEAD
  emitProgress(1, 6, 'validating input');
  const { goal, maxSteps = 15, dryRun = false, stepDelayMs = 250, screenshot, allowExecution = false } = validateOrThrow(
    DO_ANYTHING_SCHEMA,
    args,
    'do_anything'
  );
=======
  emitProgress(1, 6, "validating input");
  const {
    goal,
    maxSteps = 15,
    dryRun = false,
    stepDelayMs = 250,
  } = validateOrThrow(DO_ANYTHING_SCHEMA, args, "do_anything");
>>>>>>> 39b3e18f

  if (!process.env.OPENAI_API_KEY) {
    throw BAD_REQUEST("OPENAI_API_KEY not configured");
  }
<<<<<<< HEAD

  // Frontend-driven mode: when a screenshot is provided, we can run on any OS.
  // Native execution will only be attempted if allowExecution is true AND platform supports it.
  const frontendDriven = !!screenshot;
  const canExecuteNatively = !frontendDriven && process.platform === 'linux';
  const executionEnabled = canExecuteNatively || (frontendDriven && allowExecution && process.platform === 'linux');
  if (!frontendDriven && process.platform !== 'linux') {
    throw BAD_REQUEST('do_anything requires Linux when a frontend screenshot is not provided');
=======
  if (process.platform !== "linux") {
    throw BAD_REQUEST("do_anything is only supported on Linux in this environment");
>>>>>>> 39b3e18f
  }

  if (!OpenAIClient) {
    // dynamic import to keep optional
    const mod = await import("openai");
    OpenAIClient = mod.default;
  }
  const openai = new OpenAIClient({ apiKey: process.env.OPENAI_API_KEY });

  const transcript: Array<any> = [];
  let lastScreenshotPath: string | null = null;
  // If the screenshot is provided by the frontend, normalize it to base64 (strip data URL prefix if present)
  const providedImageBase64 = (() => {
    if (!screenshot) return null;
    const trimmed = screenshot.trim();
    const commaIdx = trimmed.indexOf(',');
    if (trimmed.startsWith('data:') && commaIdx !== -1) {
      return trimmed.slice(commaIdx + 1);
    }
    return trimmed;
  })();

  const effectiveMaxSteps = frontendDriven ? Math.min(1, maxSteps) : maxSteps;

  for (let step = 1; step <= effectiveMaxSteps; step++) {
    emitProgress(2, 6, `step ${step}: screenshot`);
<<<<<<< HEAD
    let imageBase64: string;
    if (providedImageBase64) {
      imageBase64 = providedImageBase64;
    } else {
      const shot = await takeScreenshot();
      lastScreenshotPath = shot.filePath;
      const imageBytes = fs.readFileSync(shot.filePath);
      imageBase64 = imageBytes.toString('base64');
    }
=======
    const shot = await takeScreenshot();
    lastScreenshotPath = shot.filePath;
    const imageBytes = fs.readFileSync(shot.filePath);
    const imageBase64 = imageBytes.toString("base64");
>>>>>>> 39b3e18f

    emitProgress(3, 6, `step ${step}: propose action`);

    // Ask model to propose single next action as JSON
    const sysPrompt = [
      "You are a computer-use agent. You can propose one next action at a time as strict JSON.",
      "Valid action types: click, move_mouse, type, key, run, wait, focus, done.",
      'Schema: {"type":"click|move_mouse|type|key|run|wait|focus|done","params":{...}}. Do not include extra fields.',
      "Coordinates are in absolute screen pixels. Use short incremental steps and observe new screenshots.",
      "Reply with only the JSON. Do not add explanations.",
    ].join("\n");

    const userPrompt = [`Goal: ${goal}`, `Step: ${step}/${maxSteps}`].join("\n");

    const response = await openai.responses.create({
      model: "gpt-4o-mini",
      input: [
        { role: "system", content: sysPrompt },
        {
          role: "user",
          content: [
            { type: "input_text", text: userPrompt },
            { type: "input_image", image: { data: imageBase64, mime_type: "image/png" } },
          ],
        },
      ],
      temperature: 0.2,
    });

    const outText = response.output_text?.trim() || "";
    let proposed: ProposedAction;
    try {
      proposed = JSON.parse(outText);
    } catch (e) {
      // Best-effort: try to extract JSON
      const match = outText.match(/\{[\s\S]*\}$/);
      if (!match) throw INTERNAL_ERROR(`Model returned non-JSON output at step ${step}`);
      proposed = JSON.parse(match[0]);
    }

    transcript.push({ step, proposed });

    if (proposed.type === "done") {
      emitProgress(4, 6, `step ${step}: done`);
      return {
        content: [
          {
<<<<<<< HEAD
            type: 'json',
            data: { goal, steps: step, done: true, transcript, lastScreenshotPath, dryRun, frontendDriven },
=======
            type: "json",
            data: { goal, steps: step, done: true, transcript, lastScreenshotPath, dryRun },
>>>>>>> 39b3e18f
          },
        ],
      };
    }

    emitProgress(4, 6, `step ${step}: ${dryRun ? "dry-run action" : "execute action"}`);

    let execResult: any = { skipped: true };
    if (!dryRun) {
      if (executionEnabled) {
        execResult = await executeAction(proposed);
        (transcript as any)[(transcript as any).length - 1].execution = execResult;
      } else {
        // Signal UI to execute this action client-side
        (transcript as any)[(transcript as any).length - 1].uiIntent = {
          action: 'ui_action',
          args: proposed,
        };
      }
    }

    if (step < effectiveMaxSteps) {
      emitProgress(5, 6, `step ${step}: wait`);
      await new Promise((r) => setTimeout(r, stepDelayMs));
    }
  }

  emitProgress(6, 6, "max steps reached");
  return {
    content: [
      {
<<<<<<< HEAD
        type: 'json',
        data: { goal, steps: effectiveMaxSteps, done: false, reason: 'max_steps', transcript, frontendDriven },
=======
        type: "json",
        data: {
          goal,
          steps: (validateOrThrow as any) ? undefined : undefined,
          done: false,
          reason: "max_steps",
          transcript,
        },
>>>>>>> 39b3e18f
      },
    ],
  };
}<|MERGE_RESOLUTION|>--- conflicted
+++ resolved
@@ -27,19 +27,12 @@
 const DO_ANYTHING_SCHEMA: JSONSchemaType<DoAnythingArgs> = {
   type: "object",
   properties: {
-<<<<<<< HEAD
-    goal: { type: 'string', minLength: 1 },
-    maxSteps: { type: 'number', minimum: 1, maximum: 50, nullable: true },
-    dryRun: { type: 'boolean', nullable: true },
-    stepDelayMs: { type: 'number', minimum: 0, maximum: 60000, nullable: true },
-    screenshot: { type: 'string', nullable: true },
-    allowExecution: { type: 'boolean', nullable: true },
-=======
     goal: { type: "string", minLength: 1 },
     maxSteps: { type: "number", minimum: 1, maximum: 50, nullable: true },
     dryRun: { type: "boolean", nullable: true },
     stepDelayMs: { type: "number", minimum: 0, maximum: 60000, nullable: true },
->>>>>>> 39b3e18f
+    screenshot: { type: "string", nullable: true },
+    allowExecution: { type: "boolean", nullable: true },
   },
   required: ["goal"],
   additionalProperties: false,
@@ -148,39 +141,22 @@
 }
 
 export async function handleDoAnything(args: unknown, context: LogContext) {
-<<<<<<< HEAD
-  emitProgress(1, 6, 'validating input');
-  const { goal, maxSteps = 15, dryRun = false, stepDelayMs = 250, screenshot, allowExecution = false } = validateOrThrow(
-    DO_ANYTHING_SCHEMA,
-    args,
-    'do_anything'
-  );
-=======
   emitProgress(1, 6, "validating input");
-  const {
-    goal,
-    maxSteps = 15,
-    dryRun = false,
-    stepDelayMs = 250,
-  } = validateOrThrow(DO_ANYTHING_SCHEMA, args, "do_anything");
->>>>>>> 39b3e18f
+  const { goal, maxSteps = 15, dryRun = false, stepDelayMs = 250, screenshot, allowExecution = false } =
+    validateOrThrow(DO_ANYTHING_SCHEMA, args, "do_anything");
 
   if (!process.env.OPENAI_API_KEY) {
     throw BAD_REQUEST("OPENAI_API_KEY not configured");
   }
-<<<<<<< HEAD
 
   // Frontend-driven mode: when a screenshot is provided, we can run on any OS.
   // Native execution will only be attempted if allowExecution is true AND platform supports it.
   const frontendDriven = !!screenshot;
-  const canExecuteNatively = !frontendDriven && process.platform === 'linux';
-  const executionEnabled = canExecuteNatively || (frontendDriven && allowExecution && process.platform === 'linux');
-  if (!frontendDriven && process.platform !== 'linux') {
-    throw BAD_REQUEST('do_anything requires Linux when a frontend screenshot is not provided');
-=======
-  if (process.platform !== "linux") {
-    throw BAD_REQUEST("do_anything is only supported on Linux in this environment");
->>>>>>> 39b3e18f
+  const canExecuteNatively = !frontendDriven && process.platform === "linux";
+  const executionEnabled =
+    canExecuteNatively || (frontendDriven && allowExecution && process.platform === "linux");
+  if (!frontendDriven && process.platform !== "linux") {
+    throw BAD_REQUEST("do_anything requires Linux when a frontend screenshot is not provided");
   }
 
   if (!OpenAIClient) {
@@ -207,7 +183,6 @@
 
   for (let step = 1; step <= effectiveMaxSteps; step++) {
     emitProgress(2, 6, `step ${step}: screenshot`);
-<<<<<<< HEAD
     let imageBase64: string;
     if (providedImageBase64) {
       imageBase64 = providedImageBase64;
@@ -215,14 +190,8 @@
       const shot = await takeScreenshot();
       lastScreenshotPath = shot.filePath;
       const imageBytes = fs.readFileSync(shot.filePath);
-      imageBase64 = imageBytes.toString('base64');
-    }
-=======
-    const shot = await takeScreenshot();
-    lastScreenshotPath = shot.filePath;
-    const imageBytes = fs.readFileSync(shot.filePath);
-    const imageBase64 = imageBytes.toString("base64");
->>>>>>> 39b3e18f
+      imageBase64 = imageBytes.toString("base64");
+    }
 
     emitProgress(3, 6, `step ${step}: propose action`);
 
@@ -270,13 +239,16 @@
       return {
         content: [
           {
-<<<<<<< HEAD
-            type: 'json',
-            data: { goal, steps: step, done: true, transcript, lastScreenshotPath, dryRun, frontendDriven },
-=======
             type: "json",
-            data: { goal, steps: step, done: true, transcript, lastScreenshotPath, dryRun },
->>>>>>> 39b3e18f
+            data: {
+              goal,
+              steps: step,
+              done: true,
+              transcript,
+              lastScreenshotPath,
+              dryRun,
+              frontendDriven,
+            },
           },
         ],
       };
@@ -292,7 +264,7 @@
       } else {
         // Signal UI to execute this action client-side
         (transcript as any)[(transcript as any).length - 1].uiIntent = {
-          action: 'ui_action',
+          action: "ui_action",
           args: proposed,
         };
       }
@@ -308,19 +280,15 @@
   return {
     content: [
       {
-<<<<<<< HEAD
-        type: 'json',
-        data: { goal, steps: effectiveMaxSteps, done: false, reason: 'max_steps', transcript, frontendDriven },
-=======
         type: "json",
         data: {
           goal,
-          steps: (validateOrThrow as any) ? undefined : undefined,
+          steps: effectiveMaxSteps,
           done: false,
           reason: "max_steps",
           transcript,
+          frontendDriven,
         },
->>>>>>> 39b3e18f
       },
     ],
   };
